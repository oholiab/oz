--- conflicted
+++ resolved
@@ -246,23 +246,11 @@
 		return
 	}
 	for _, sb := range sboxes {
-<<<<<<< HEAD
 		ephemeral := ""
 		if sb.Ephemeral {
 			ephemeral = " [ephemeral]"
 		}
 		fmt.Printf("%2d) %s%s\n", sb.Id, sb.Profile, ephemeral)
-=======
-		if verbose {
-			fmt.Printf("%2d) %s   -> [%d] %s\n", sb.Id, sb.Profile, sb.InitPid, sb.Address)
-			if len(sb.Mounts) > 0 {
-				fmt.Printf("Mounts: %s\n", strings.Join(sb.Mounts, ","))
-			}
-		} else {
-			fmt.Printf("%2d) %s\n", sb.Id, sb.Profile)
-		}
->>>>>>> 519394db
-
 	}
 }
 
