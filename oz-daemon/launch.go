package daemon

import (
	"bufio"
	"bytes"
	"crypto/rand"
	"encoding/hex"
	"encoding/json"
	"fmt"
	"io"
	"net"
	"net/url"
	"os"
	"os/exec"
	"os/user"
	"path"
	"path/filepath"
	"strconv"
	"strings"
	"sync"
	"syscall"

	"github.com/subgraph/oz"
	"github.com/subgraph/oz/network"
	"github.com/subgraph/oz/openvpn"
	"github.com/subgraph/oz/oz-init"
	"github.com/subgraph/oz/xpra"

	"github.com/op/go-logging"
	"github.com/subgraph/oz/fs"
)

type Sandbox struct {
	daemon       *daemonState
	id           int
	display      int
	profile      *oz.Profile
	init         *exec.Cmd
	user         *user.User
	cred         *syscall.Credential
	fs           *fs.Filesystem
	stderr       io.ReadCloser
	addr         string
	xpra         *xpra.Xpra
	ready        sync.WaitGroup
	waiting      sync.WaitGroup
	iface        *network.OzVeth
	mountedFiles []string
	rawEnv       []string
	forwarders   []ActiveForwarder
	ovpn         *OpenVPN
	ephemeral    bool
}

type OpenVPN struct {
	cmd      *exec.Cmd
	runtoken string
}

type ActiveForwarder struct {
	name string
	desc string
	dest string
}

func createPidfilePath(base, prefix string) (string, error) {
	bs := make([]byte, 8)
	_, err := rand.Read(bs)
	if err != nil {
		return "", err
	}

	return path.Join(base, fmt.Sprintf("%s-%s.pid", prefix, hex.EncodeToString(bs))), nil
}

func createRunToken(prefix string) (string, error) {
	bs := make([]byte, 8)
	_, err := rand.Read(bs)
	if err != nil {
		return "", err
	}

	return fmt.Sprintf("%s-%s", prefix, hex.EncodeToString(bs)), nil
}

func createSocketPath(base, prefix string) (string, error) {
	bs := make([]byte, 8)
	_, err := rand.Read(bs)
	if err != nil {
		return "", err
	}

	return path.Join(base, fmt.Sprintf("%s-%s", prefix, hex.EncodeToString(bs))), nil
}

func createInitCommand(initPath string, cloneNet bool) *exec.Cmd {
	cmd := exec.Command(initPath)
	cmd.Dir = "/"

	cloneFlags := uintptr(syscall.CLONE_NEWNS)
	cloneFlags |= syscall.CLONE_NEWIPC
	cloneFlags |= syscall.CLONE_NEWPID
	cloneFlags |= syscall.CLONE_NEWUTS

	if cloneNet {
		cloneFlags |= syscall.CLONE_NEWNET
	}

	cmd.SysProcAttr = &syscall.SysProcAttr{
		//Chroot:     chroot,
		Cloneflags: cloneFlags,
	}

	cmd.Env = []string{}

	return cmd
}

func (d *daemonState) launch(p *oz.Profile, msg *LaunchMsg, rawEnv []string, uid, gid uint32, ephemeral bool, log *logging.Logger) (*Sandbox, error) {
	/*
		u, err := user.LookupId(fmt.Sprintf("%d", uid))
		if err != nil {
			return nil, fmt.Errorf("failed to lookup user for uid=%d: %v", uid, err)
		}


		fs := fs.NewFromProfile(p, u, d.config.SandboxPath, d.config.UseFullDev, d.log)
		if err := fs.Setup(d.config.ProfileDir); err != nil {
			return nil, err
		}
	*/
	u, err := user.LookupId(strconv.FormatUint(uint64(uid), 10))
	if err != nil {
		return nil, fmt.Errorf("Failed to look up user with uid=%ld: %v", uid, err)
	}
	groups, err := d.sanitizeGroups(p, u.Username, msg.Gids)
	if err != nil {
		return nil, fmt.Errorf("Unable to sanitize user groups: %v", err)
	}

	display := 0
	if p.XServer.Enabled && p.Networking.Nettype == network.TYPE_HOST {
		display = d.nextDisplay
		d.nextDisplay += 1
	}

	socketPath, err := createSocketPath(path.Join(d.config.SandboxPath, "sockets"), "oz-init-control")
	if err != nil {
		return nil, fmt.Errorf("Failed to create random socket path: %v", err)
	}
	initPath := path.Join(d.config.PrefixPath, "bin", "oz-init")
	cmd := createInitCommand(initPath, (p.Networking.Nettype != network.TYPE_HOST))
	pp, err := cmd.StderrPipe()
	if err != nil {
		//fs.Cleanup()
		return nil, fmt.Errorf("error creating stderr pipe for init process: %v", err)
	}
	pi, err := cmd.StdinPipe()
	if err != nil {
		//fs.Cleanup()
		return nil, fmt.Errorf("error creating stdin pipe for init process: %v", err)
	}
	cmd.Env = append(cmd.Env, d.envOverrides...)

	jdata, err := json.Marshal(ozinit.InitData{
		Display:   display,
		User:      *u,
		Uid:       uid,
		Gid:       gid,
		Gids:      groups,
		Profile:   *p,
		Config:    *d.config,
		Sockaddr:  socketPath,
		LaunchEnv: msg.Env,
		Ephemeral: ephemeral,
	})
	if err != nil {
		return nil, fmt.Errorf("Unable to marshal init state: %+v", err)
	}
	io.Copy(pi, bytes.NewBuffer(jdata))
	pi.Close()

	if err := cmd.Start(); err != nil {
		//fs.Cleanup()
		return nil, fmt.Errorf("Unable to start process: %+v", err)
	}
	//rootfs := path.Join(d.config.SandboxPath, "rootfs")
	sbox := &Sandbox{
		daemon:  d,
		id:      d.nextSboxId,
		display: display,
		profile: p,
		init:    cmd,
		cred:    &syscall.Credential{Uid: uid, Gid: gid, Groups: msg.Gids},
		user:    u,
		fs:      fs.NewFilesystem(d.config, log, u, p),
		//addr:    path.Join(rootfs, ozinit.SocketAddress),
		addr:      socketPath,
		stderr:    pp,
		rawEnv:    rawEnv,
		ephemeral: ephemeral,
	}

	sbox.ready.Add(1)
	sbox.waiting.Add(1)
	go sbox.logMessages()

	sbox.waiting.Wait()

	if p.Networking.Nettype == network.TYPE_BRIDGE {
		if err := sbox.configureBridgedIface(); err != nil {
			cmd.Process.Kill()
			return nil, fmt.Errorf("Unable to setup bridged networking: %+v", err)
		}

		pname := fmt.Sprintf("%s (%d)", sbox.profile.Name, sbox.id)
		err := registerSandboxPid(sbox.init.Process.Pid, pname)
		if err != nil {
			log.Error("Error registering sandbox init pid with fw-daemon: ", err)
		}
		if len(p.Firewall) == 0 {
			log.Notice("XXX: no firewall rules found in profile... skipping.")
		} else {
			log.Notice("XXX: setup virtual bridge device: ", sbox.iface.GetSandboxIP().String())

			for r := 0; r < len(p.Firewall); r++ {
				log.Noticef("XXX: whitelist = %v, dsthost = %v, dstport = %v\n", p.Firewall[r].Whitelist, p.Firewall[r].DstHost, p.Firewall[r].DstPort)
				success, err := setupFWRule(true, p.Firewall[r].Whitelist, sbox.iface.GetSandboxIP().String(), p.Firewall[r].DstHost, uint16(p.Firewall[r].DstPort), sbox.init.Process.Pid)
				log.Noticef("XXX: success = %v, err = %v\n", success, err)
			}

		}
		if p.Networking.VPNConf.VpnType == "openvpn" {
			var ovpn OpenVPN
			ovpn.runtoken, err = createRunToken("openvpn")
			sbox.ovpn = &ovpn
			if err != nil {
				return nil, fmt.Errorf("Unable to create run token: %+v", err)
			}
			ovpn.cmd, err = sbox.startOpenVPN(ovpn.runtoken)
			if err != nil {
				return nil, fmt.Errorf("Unable to start VPN: %+v", err)
			}
			log.Info("VPN started, pid %n\n", ovpn.cmd.Process.Pid)
		}

	}
	cmd.Process.Signal(syscall.SIGUSR1)

	wgNet := new(sync.WaitGroup)
	if p.Networking.Nettype != network.TYPE_HOST &&
		p.Networking.Nettype != network.TYPE_NONE &&
		len(p.Networking.Sockets) > 0 {
		wgNet.Add(1)
		go func() {
			defer wgNet.Done()
			sbox.ready.Wait()
			err := network.ProxySetup(sbox.init.Process.Pid, p.Networking.Sockets, d.log, sbox.ready)
			if err != nil {
				log.Warning("Unable to create connection proxy: %+s", err)
			}
		}()
	}
	if !msg.Noexec {
		go func() {
			sbox.ready.Wait()
			wgNet.Wait()
			go sbox.launchProgram(d.config.PrefixPath, msg.Path, msg.Pwd, msg.Args, log)
		}()
	}

	if sbox.profile.XServer.Enabled {
		go func() {
			sbox.ready.Wait()
			go sbox.startXpraClient()
		}()
	}
	d.nextSboxId += 1
	d.sandboxes = append(d.sandboxes, sbox)
	return sbox, nil
}

func (d *daemonState) sanitizeGroups(p *oz.Profile, username string, gids []uint32) (map[string]uint32, error) {
	allowedGroups := d.config.DefaultGroups
	allowedGroups = append(allowedGroups, p.AllowedGroups...)
	if len(d.systemGroups) == 0 {
		if err := d.cacheSystemGroups(); err != nil {
			return nil, err
		}
	}
	groups := map[string]uint32{}
	for _, sg := range d.systemGroups {
		for _, gg := range allowedGroups {
			if sg.Name == gg {
				found := false
				for _, uname := range sg.Members {
					if uname == username {
						found = true
						break
					}
				}
				if !found {
					continue
				}
				d.log.Debug("Allowing user: %s (%d)", gg, sg.Gid)
				groups[sg.Name] = sg.Gid
				break
			}
		}
	}

	return groups, nil
}

func (sbox *Sandbox) startOpenVPN(runtoken string) (c *exec.Cmd, err error) {
	bname := "oz-" + sbox.getBridgeName()
	bip := sbox.iface.GetVethBridge().GetIP()
	rtable := fmt.Sprintf("%d", sbox.daemon.config.RouteTableBase+sbox.id)
	conf := sbox.profile.Networking.VPNConf.ConfigPath
	if conf == "" {
		sbox.daemon.log.Warning("OpenVPN Conf not specified for %s (id=%d)", sbox.profile.Name, sbox.id)
		return nil, err
	}
	authpath := sbox.profile.Networking.VPNConf.UserPassFilePath
	if authpath == "" {
		sbox.daemon.log.Warning("OpenVPN credential locations not specified for %s (id=%d)", sbox.profile.Name, sbox.id)
		return nil, err
	}
	return openvpn.StartOpenVPN(sbox.daemon.config, conf, bip, rtable, bname, authpath, runtoken)
}

func (sbox *Sandbox) configureBridgedIface() error {
	bname := sbox.getBridgeName()
	sbox.daemon.log.Infof("Configuring bridged networking on bridge '%s' for %s (id=%d)",
		bname, sbox.profile.Name, sbox.id)

	br, err := sbox.daemon.bridges.GetBridge(bname)
	if err != nil {
		return err
	}
	veth, err := br.NewVeth(sbox.id, sbox.init.Process.Pid)
	if err != nil {
		return err
	}
	if err := veth.Setup(); err != nil {
		veth.Delete()
		return err
	}
	sbox.iface = veth
	return nil
}

func (sbox *Sandbox) getBridgeName() string {
	if name := sbox.profile.Networking.Bridge; name != "" {
		return name
	}
	return "default"
}

func (sbox *Sandbox) launchProgram(binpath, cpath, pwd string, args []string, log *logging.Logger) {
	if sbox.profile.AllowFiles {
		sbox.whitelistArgumentFiles(binpath, pwd, args, log)
	}
	err := ozinit.RunProgram(sbox.addr, cpath, pwd, args)
	if err != nil {
		log.Error("run program command failed: %v", err)
		pid := sbox.init.Process.Pid
		err = syscall.Kill(pid, syscall.SIGTERM)

		if err == nil {
			log.Error("Attempted to self-destruct sandbox...")
		} else {
			log.Error("Attempt to kill sandbox failed: %v", err)
		}
<<<<<<< HEAD
=======

>>>>>>> 519394db
	}
}

func (sbox *Sandbox) SetupDynamicForwarder(name, port string, log *logging.Logger) (desc string, e error) {
	// TODO: Put error checking here
	var lp oz.ExternalForwarder
	var f *os.File
	var fd uintptr
	dest := ""

	for _, l := range sbox.profile.ExternalForwarders {
		if l.Name == name {
			lp = l
			break
		}
	}
	if lp.ExtProto == "unix" {
		socketPath, err := createSocketPath(path.Join(sbox.daemon.config.SandboxPath, "sockets"), "oz-dynamic-listener")
		l, err := net.ListenUnix("unix", &net.UnixAddr{socketPath, "unix"})
		if err != nil {
			log.Warning("Socket creation failure: %+s", err)
			return "", err
		}
		if lp.SocketOwner != "" {
			u, err := user.Lookup(lp.SocketOwner)
			if err != nil {
				return "", fmt.Errorf("failed to lookup user for uid=%d: %v", u.Uid, err)
			}
			uid, err := strconv.Atoi(u.Uid)
			if err != nil {
				return "", err
			}
			err = syscall.Chown(socketPath, uid, 0)
			if err != nil {
				return "", fmt.Errorf("failed to set ownership of socket %s to uid %d: %v", socketPath, uid, err)
			}
		}

		f, err = l.File()
		if err != nil {
			log.Warning("File object access failed: %+s", err)
			return "", err
		}
		fd = f.Fd()
		desc = socketPath
	} else {
		return "", fmt.Errorf("unimplemented external protocol type: %s", lp.ExtProto)
	}

	if lp.Proto == "tcp" {
		if lp.TargetHost != "" {
			if lp.TargetHost != "127.0.0.1" {
				return "", fmt.Errorf("Unimplemented connectivity to %s\n", lp.TargetHost)
			}
			if lp.Dynamic {
				if port != "" {
					dest = lp.TargetHost + ":" + port
				} else {
					return "", fmt.Errorf("Port missing.")
				}
			} else {
				if lp.TargetPort != "" {
					dest = lp.TargetHost + ":" + lp.TargetPort
				} else {
					return "", fmt.Errorf("Port missing.")
				}
			}
		}
	} else {
		return "", fmt.Errorf("Unimplemented target protocol type %s\n", lp.Proto)
	}
	err := ozinit.SetupForwarder(sbox.addr, lp.Proto, dest, fd)
	if err != nil {
		log.Warning("Error setting up forwarder: %+s", err)
		return "", err
	}
	sbox.forwarders = append(sbox.forwarders, ActiveForwarder{name: name, desc: desc, dest: dest})
	/*
		if sbox.forwarders[name] != nil {
			sbox.forwarders[name] = append(sbox.forwarders[name], desc)
		} else {
			sbox.forwarders[name] = []string{desc}
		}
	*/
	return desc, nil
}

func (sbox *Sandbox) MountFiles(files []string, readonly bool, binpath string, log *logging.Logger) error {
	pmnt := path.Join(binpath, "bin", "oz-mount")
	args := files
	if readonly {
		args = append([]string{"--readonly"}, files...)
	}
	cmnt := exec.Command(pmnt, args...)
	cmnt.Env = []string{
		"_OZ_NSPID=" + strconv.Itoa(sbox.init.Process.Pid),
		"_OZ_HOMEDIR=" + sbox.user.HomeDir,
	}
	log.Debug("Attempting to add file with %s to sandbox %s: %+s", pmnt, sbox.profile.Name, files)
	pout, err := cmnt.CombinedOutput()
	if err != nil || cmnt.ProcessState.Success() == false {
		log.Warning("Unable to bind files to sandbox: %s", string(pout))
		return fmt.Errorf("%s", string(pout[2:]))
	}
	for _, mfile := range files {
		found := false
		for _, mmfile := range sbox.mountedFiles {
			if mfile == mmfile {
				found = true
				break
			}
		}
		if !found {
			sbox.mountedFiles = append(sbox.mountedFiles, mfile)
		}
	}
	log.Info("%s", string(pout))
	return nil
}

func (sbox *Sandbox) UnmountFile(file, binpath string, log *logging.Logger) error {
	pmnt := path.Join(binpath, "bin", "oz-umount")
	cmnt := exec.Command(pmnt, file)
	cmnt.Env = []string{
		"_OZ_NSPID=" + strconv.Itoa(sbox.init.Process.Pid),
		"_OZ_HOMEDIR=" + sbox.user.HomeDir,
	}
	pout, err := cmnt.CombinedOutput()
	if err != nil || cmnt.ProcessState.Success() == false {
		log.Warning("Unable to unbind file from sandbox: %s", string(pout))
		return fmt.Errorf("%s", string(pout[2:]))
	}
	for i, item := range sbox.mountedFiles {
		if item == file {
			sbox.mountedFiles = append(sbox.mountedFiles[:i], sbox.mountedFiles[i+1:]...)
		}
	}
	log.Info("%s", string(pout))
	return nil
}

func (sbox *Sandbox) whitelistArgumentFiles(binpath, pwd string, args []string, log *logging.Logger) {
	var files []string
	for _, fpath := range args {
		if strings.HasPrefix(fpath, "file://") {
			fpath = strings.Replace(fpath, "file://", "", 1)
			fpath, _ = url.QueryUnescape(fpath)
		}
		if filepath.IsAbs(fpath) == false {
			fpath = path.Join(pwd, fpath)
		}
		if !strings.HasPrefix(fpath, sbox.user.HomeDir) && !strings.HasPrefix(fpath, "/media/user") {
			continue
		}
		if _, err := os.Stat(fpath); err == nil {
			log.Notice("Adding file `%s` to sandbox `%s`.", fpath, sbox.profile.Name)
			files = append(files, fpath)
		}
	}
	if len(files) > 0 {
		sbox.MountFiles(files, false, binpath, log)
	}
}

func (sbox *Sandbox) remove(log *logging.Logger) {
	sboxes := []*Sandbox{}
	for _, sb := range sbox.daemon.sandboxes {
		if sb == sbox {
			if sb.iface != nil {
				err := sb.iface.RemoveFWRules()

				if err != nil {
					sbox.daemon.Warning("Error: could not remove firewall rules for destroyed sandbox: ", err.Error())
				}

				sb.iface.Delete()
				sb.iface = nil
			}
			//		sb.fs.Cleanup()
			os.Remove(sb.addr)
		} else {
			sboxes = append(sboxes, sb)
		}
	}
	sbox.daemon.sandboxes = sboxes
}

func (sbox *Sandbox) logMessages() {
	scanner := bufio.NewScanner(sbox.stderr)
	seenOk := false
	seenWaiting := false
	for scanner.Scan() {
		line := scanner.Text()
		if line == "WAITING" && !seenWaiting {
			sbox.daemon.log.Info("oz-init (%s) is waiting for init", sbox.profile.Name)
			seenWaiting = true
			sbox.waiting.Done()
		} else if line == "OK" && !seenOk {
			sbox.daemon.log.Info("oz-init (%s) is ready", sbox.profile.Name)
			seenOk = true
			sbox.ready.Done()
		} else if len(line) > 1 {
			sbox.logLine(line)
		}
	}
	sbox.stderr.Close()
}

func (sbox *Sandbox) logLine(line string) {
	if len(line) < 2 {
		return
	}
	f := sbox.getLogFunc(line[0])
	msg := line[2:]
	if f != nil {
		f("[%s] %s", sbox.profile.Name, msg)
	} else {
		sbox.daemon.log.Info("[%s] %s", sbox.profile.Name, line)
	}
}

func (sbox *Sandbox) getLogFunc(c byte) func(string, ...interface{}) {
	log := sbox.daemon.log
	switch c {
	case 'D':
		return log.Debug
	case 'I':
		return log.Info
	case 'N':
		return log.Notice
	case 'W':
		return log.Warning
	case 'E':
		return log.Error
	case 'C':
		return log.Critical
	}
	return nil
}

func (sbox *Sandbox) startXpraClient() {
	u, err := user.LookupId(fmt.Sprintf("%d", sbox.cred.Uid))
	if err != nil {
		sbox.daemon.Error("Failed to lookup user for uid=%d, cannot start xpra", sbox.cred.Uid)
		return
	}
	xpraPath := path.Join(u.HomeDir, ".Xoz", sbox.profile.Name)
	sbox.xpra = xpra.NewClient(
		&sbox.profile.XServer,
		uint64(sbox.display),
		sbox.cred,
		path.Join(sbox.daemon.config.PrefixPath, "bin", "oz-seccomp"),
		xpraPath,
		sbox.profile.Name,
		sbox.daemon.log)

	sbox.xpra.Process.Env = append(sbox.rawEnv, sbox.xpra.Process.Env...)

	//sbox.daemon.log.Debug("%s %s", strings.Join(sbox.xpra.Process.Env, " "), strings.Join(sbox.xpra.Process.Args, " "))
	if sbox.daemon.config.LogXpra {
		sbox.setupXpraLogging()
	}
	if err := sbox.xpra.Process.Start(); err != nil {
		sbox.daemon.Warning("Failed to start xpra client: %v", err)
	}
}

func (sbox *Sandbox) setupXpraLogging() {
	stdout, err := sbox.xpra.Process.StdoutPipe()
	if err != nil {
		sbox.daemon.Warning("Failed to create xpra stdout pipe: %v", err)
		return
	}
	stderr, err := sbox.xpra.Process.StderrPipe()
	if err != nil {
		stdout.Close()
		sbox.daemon.Warning("Failed to create xpra stderr pipe: %v", err)
	}
	go sbox.logPipeOutput(stdout, "xpra-client-stdout")
	go sbox.logPipeOutput(stderr, "xpra-client-stderr")
}

func (sbox *Sandbox) logPipeOutput(p io.Reader, label string) {
	scanner := bufio.NewScanner(p)
	for scanner.Scan() {
		line := scanner.Text()
		sbox.daemon.log.Info("[%s] (%s) %s", sbox.profile.Name, label, line)
	}
}

const ReceiverSocketPath = "/tmp/fwoz.sock"

func registerSandboxPid(pid int, name string) (error) {
	c, err := net.Dial("unix", ReceiverSocketPath)
	if err != nil {
		return err
	}

	defer c.Close()

	reqstr := "register-init " + strconv.Itoa(pid) + " " + name + "\n"
	c.Write([]byte(reqstr))

	buf := make([]byte, 1024)

	for {
		_, err := c.Read(buf[:])
		if err != nil {
			return err
		}
//		fmt.Println(string(buf[0:n]))
	}


	return nil
}

func setupFWRule(add, whitelist bool, src, dst string, port uint16, pid int) (bool, error) {
	c, err := net.Dial("unix", ReceiverSocketPath)
	if err != nil {
		return false, err
	}

	defer c.Close()

	reqstr := ""

	if add {
		reqstr += "add "
	} else {
		reqstr += "remove "
	}

	if whitelist {
		reqstr += "whitelist"
	} else {
		reqstr += "blacklist"
	}

	pstr := strconv.Itoa(int(port))

	if port == 0 {
		pstr = "*"
	}

	reqstr += " " + src + " " + dst + " " + pstr + " " + strconv.Itoa(pid) + "\n"
	c.Write([]byte(reqstr))

	buf := make([]byte, 1024)

	for {
		n, err := c.Read(buf[:])
		if err != nil {
			return false, err
		}
		fmt.Println(string(buf[0:n]))
	}


	fmt.Println("Done.")
	return true, nil
}<|MERGE_RESOLUTION|>--- conflicted
+++ resolved
@@ -372,10 +372,6 @@
 		} else {
 			log.Error("Attempt to kill sandbox failed: %v", err)
 		}
-<<<<<<< HEAD
-=======
-
->>>>>>> 519394db
 	}
 }
 
