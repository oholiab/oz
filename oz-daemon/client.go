package daemon

import (
	"encoding/json"
	"errors"
	"fmt"
	"os"
	"regexp"
	"strconv"

	"github.com/subgraph/oz"
	"github.com/subgraph/oz/ipc"
)

func clientConnect() (*ipc.MsgConn, error) {
<<<<<<< HEAD
	return ipc.Connect(GetSocketName(), messageFactory, nil)
=======
        bSockName = os.Getenv("SOCKET_NAME")

        if bSockName != "" {
                fmt.Println("Attempting to connect on custom socket provided through environment: ", bSockName)

		if bSockName[0:1] != "@" {
	                fmt.Println("Environment variable specified invalid socket name... prepending @")
			bSockName = "@" + bSockName
		}

        } else {
                bSockName = SocketName
        }

	return ipc.Connect(bSockName, messageFactory, nil)
>>>>>>> 519394db
}

func clientSend(msg interface{}) (*ipc.Message, error) {
	c, err := clientConnect()
	if err != nil {
		return nil, err
	}
	defer c.Close()
	rr, err := c.ExchangeMsg(msg)
	if err != nil {
		return nil, err
	}

	resp := <-rr.Chan()
	rr.Done()
	return resp, nil
}

func ListProfiles() ([]Profile, error) {
	resp, err := clientSend(new(ListProfilesMsg))
	if err != nil {
		return nil, err
	}
	body, ok := resp.Body.(*ListProfilesResp)
	if !ok {
		return nil, errors.New("ListProfiles response was not expected type")
	}
	return body.Profiles, nil
}

func ListForwarders(id int) ([]Forwarder, error) {
	resp, err := clientSend(&ListForwardersMsg{Id: id})
	if err != nil {
		return nil, err
	}
	body, ok := resp.Body.(*ListForwardersResp)
	if !ok {
		return nil, errors.New("ListForwarders response was not expected type")
	}
	return body.Forwarders, nil
}

func ListProxies() ([]string, error) {
	resp, err := clientSend(&ListProxiesMsg{})
	if err != nil {
		return nil, err
	}
	body, ok := resp.Body.(*ListProxiesResp)
	if !ok {
		return nil, errors.New("ListProxies response was not expected type")
	}
	return body.Proxies, nil
}

func ListSandboxes() ([]SandboxInfo, error) {
	resp, err := clientSend(&ListSandboxesMsg{})
	if err != nil {
		return nil, err
	}
	body, ok := resp.Body.(*ListSandboxesResp)
	if !ok {
		return nil, errors.New("ListSandboxes response was not expected type")
	}
	return body.Sandboxes, nil
}

func ListBridges() ([]string, error) {
	resp, err := clientSend(&ListBridgesMsg{})
	if err != nil {
		return nil, err
	}
	body, ok := resp.Body.(*ListBridgesResp)
	if !ok {
		return nil, errors.New("ListBridges response was not expected type")
	}
	return body.Bridges, nil
}

func GetProfile(cpath string) (*oz.Profile, error) {
	groups, _ := os.Getgroups()
	gg := []uint32{}
	if len(groups) > 0 {
		gg = make([]uint32, len(groups))
		for i, v := range groups {
			gg[i] = uint32(v)
		}
	}
	resp, err := clientSend(&GetProfileMsg{
		Path: cpath,
		Gids: gg,
		Env:  os.Environ(),
	})
	if err != nil {
		return nil, err
	}
	body, ok := resp.Body.(*GetProfileResp)
	if !ok {
		return nil, errors.New("GetProfile response was not expected type")
	}
	p := new(oz.Profile)
	if err := json.Unmarshal([]byte(body.Profile), p); err != nil {
		return nil, err
	}
	return p, nil
}

func IsRunning(cpath string, args []string) (bool, error) {
	groups, _ := os.Getgroups()
	gg := []uint32{}
	if len(groups) > 0 {
		gg = make([]uint32, len(groups))
		for i, v := range groups {
			gg[i] = uint32(v)
		}
	}
	resp, err := clientSend(&IsRunningMsg{
		Path: cpath,
		Gids: gg,
		Args: args,
		Env:  os.Environ(),
	})
	if err != nil {
		return false, err
	}
	switch body := resp.Body.(type) {
	case *ErrorMsg:
		return false, fmt.Errorf("%s", body.Msg)
	case *OkMsg:
		return true, nil
	case *NotOkMsg:
		return false, nil
	default:
		return false, fmt.Errorf("Unexpected message received %+v", body)
	}
	return false, fmt.Errorf("Unexpected error occured")
}

func Launch(arg, cpath string, args []string, noexec, ephemeral bool) error {
	idx, name, err := parseProfileArg(arg)
	if err != nil {
		return err
	}
	pwd, _ := os.Getwd()
	groups, _ := os.Getgroups()
	gg := []uint32{}
	if len(groups) > 0 {
		gg = make([]uint32, len(groups))
		for i, v := range groups {
			gg[i] = uint32(v)
		}
	}
	resp, err := clientSend(&LaunchMsg{
		Index:     idx,
		Name:      name,
		Path:      cpath,
		Pwd:       pwd,
		Gids:      gg,
		Args:      args,
		Env:       os.Environ(),
		Noexec:    noexec,
		Ephemeral: ephemeral,
	})
	if err != nil {
		return err
	}
	switch body := resp.Body.(type) {
	case *ErrorMsg:
		fmt.Printf("error was %s\n", body.Msg)
	case *OkMsg:
		fmt.Println("ok received from application launch request")
	default:
		fmt.Printf("Unexpected message received %+v", body)
	}
	return nil
}

func KillAllSandboxes() error {
	return KillSandbox(-1)
}

func KillSandbox(id int) error {
	resp, err := clientSend(&KillSandboxMsg{Id: id})
	if err != nil {
		return err
	}
	switch body := resp.Body.(type) {
	case *ErrorMsg:
		return errors.New(body.Msg)
	case *OkMsg:
		return nil
	default:
		return fmt.Errorf("Unexpected message received %+v", body)
	}
}

func RelaunchXpraClient(id int) error {
	resp, err := clientSend(&RelaunchXpraClientMsg{Id: id})
	if err != nil {
		return err
	}
	switch body := resp.Body.(type) {
	case *ErrorMsg:
		return errors.New(body.Msg)
	case *OkMsg:
		return nil
	default:
		return fmt.Errorf("Unexpected message received %+v", body)
	}
}

func RelaunchAllXpraClient() error {
	return RelaunchXpraClient(-1)
}

func MountFiles(id int, files []string, readOnly bool) error {
	mountFilesMsg := MountFilesMsg{
		Id:       id,
		Files:    files,
		ReadOnly: readOnly,
	}
	resp, err := clientSend(&mountFilesMsg)
	if err != nil {
		return err
	}
	switch body := resp.Body.(type) {
	case *ErrorMsg:
		return errors.New(body.Msg)
	case *OkMsg:
		return nil
	default:
		return fmt.Errorf("Unexpected message received %+v", body)
	}
}

func UnmountFile(id int, file string) error {
	unmountFileMsg := UnmountFileMsg{
		Id:   id,
		File: file,
	}
	resp, err := clientSend(&unmountFileMsg)
	if err != nil {
		return err
	}
	switch body := resp.Body.(type) {
	case *ErrorMsg:
		return errors.New(body.Msg)
	case *OkMsg:
		return nil
	default:
		return fmt.Errorf("Unexpected message received %+v", body)
	}
}

func AskForwarder(id int, name, port string) (string, error) {
	askForwarderMsg := AskForwarderMsg{
		Id:   id,
		Name: name,
		Port: port,
	}
	resp, err := clientSend(&askForwarderMsg)
	if err != nil {
		return "", err
	}
	body, ok := resp.Body.(*ForwarderSuccessMsg)
	if !ok {
		return "", fmt.Errorf("Unexpected message received %+v", body)
	} else {
		return body.Addr, nil
	}
}

func parseProfileArg(arg string) (int, string, error) {
	if len(arg) == 0 {
		return 0, "", errors.New("profile argument needed")
	}
	if n, err := strconv.Atoi(arg); err == nil {
		return n, "", nil
	}
	return 0, arg, nil
}

func Logs(count int, follow bool) (chan string, error) {
	c, err := clientConnect()
	if err != nil {
		return nil, err
	}
	rr, err := c.ExchangeMsg(&LogsMsg{Count: count, Follow: follow})
	if err != nil {
		return nil, err
	}
	out := make(chan string)
	go dumpLogs(out, rr)
	return out, nil
}

func dumpLogs(out chan<- string, rr ipc.ResponseReader) {
	for resp := range rr.Chan() {
		switch body := resp.Body.(type) {
		case *OkMsg:
			rr.Done()
			close(out)
			return
		case *LogData:
			for _, ll := range body.Lines {
				out <- ll
			}
		default:
			out <- fmt.Sprintf("Unexpected response type (%T)", body)
		}
	}
}

var isSocketName = regexp.MustCompile(`^@[A-Za-z0-9_-]+$`).MatchString
var sSocketName = ""

func GetSocketName() string {
	if sSocketName != "" {
		return sSocketName
	}
	bSockName := os.Getenv("OZ_SOCKET_NAME")

	if bSockName != "" {
		fmt.Println("Attempting to connect on custom socket provided through environment: ", bSockName)
		if bSockName[0:1] != "@" {
			bSockName = "@" + bSockName
		}
		if !isSocketName(bSockName) {
			fmt.Fprintf(os.Stderr, "Invalid socket name `%s`, reverting to `%s`\n", bSockName, SocketName)
			bSockName = SocketName
		}
	} else {
		bSockName = SocketName
	}
	sSocketName = bSockName
	return sSocketName
}<|MERGE_RESOLUTION|>--- conflicted
+++ resolved
@@ -13,9 +13,6 @@
 )
 
 func clientConnect() (*ipc.MsgConn, error) {
-<<<<<<< HEAD
-	return ipc.Connect(GetSocketName(), messageFactory, nil)
-=======
         bSockName = os.Getenv("SOCKET_NAME")
 
         if bSockName != "" {
@@ -31,7 +28,6 @@
         }
 
 	return ipc.Connect(bSockName, messageFactory, nil)
->>>>>>> 519394db
 }
 
 func clientSend(msg interface{}) (*ipc.Message, error) {
