// +build linux,!gccgo
package mount
<<<<<<< HEAD
=======

>>>>>>> 2a105000
// extern int enter_mount_namespace(void);
/*
#include <stdlib.h>
__attribute__((constructor)) void init(void) {
	if (enter_mount_namespace() < 0) {
		exit(EXIT_FAILURE);
	}
}
*/
import "C"

/*
	As per the setns documentation, it is impossible to enter a
	mount namespace from a multithreaded process.
	One MUST insure that opening the namespace happens when the process
	has only one thread. This is impossible from golang, as such we call
	this C function as a constructor to ensure that it is executed
	before the go scheduler launches other threads.
*/

import (
	"fmt"
	"os"
	"path"
	"strings"

	"github.com/subgraph/oz"
	"github.com/subgraph/oz/fs"

	"github.com/op/go-logging"
)

const (
	MOUNT = 1 << iota
	UMOUNT
)

func Main(mode int) {
	log := createLogger()
	config, err := loadConfig()
	if err != nil {
		log.Error("Could not load configuration: %s (%+v)", oz.DefaultConfigPath, err)
		os.Exit(1)
	}
	
	fsys := fs.NewFilesystem(config, log)
	homedir :=  os.Getenv("_OZ_HOMEDIR")
	if homedir == "" {
		log.Error("Homedir must be set!")
		os.Exit(1)
	}
	
	start := 1
	readonly := false
	if os.Args[1] == "--readonly" {
		start = 2
		readonly = true
	}
	for _, fpath := range os.Args[start:] {
		cpath, err := cleanPath(fpath, homedir)
		if (err != nil || cpath == "") {
			log.Error("%v", err)
			os.Exit(1)
		}
		switch mode {
		case MOUNT:
			mount(cpath, readonly, fsys, log)
		case UMOUNT:
			unmount(cpath, fsys, log)
		default:
			log.Error("Unknown mode!")
			os.Exit(1)
		}
	}

	os.Exit(0)
}

func cleanPath(spath, homedir string) (string, error) {
	spath = path.Clean(spath)
	if !path.IsAbs(spath) {
		spath = path.Join(homedir, spath)
	}
	if !strings.HasPrefix(spath, homedir) {
		return "", fmt.Errorf("only files inside of the user home are permitted")
	}
	return spath, nil
}

func mount(fpath string, readonly bool, fsys *fs.Filesystem, log *logging.Logger) {
	//log.Notice("Adding file `%s`.", fpath)
	// TODO: Check if target is empty directory (and not a mountpoint) and allow the bind in that case
	if _, err := os.Stat(fpath); err != nil {
		log.Error("%v", err)
		os.Exit(1)
	}
	flags := fs.BindCanCreate
	if readonly {
		flags |= fs.BindReadOnly
	}
	if err := fsys.BindPath(fpath, flags, nil); err != nil {
		log.Error("%v", err)
		os.Exit(1)
	}
}

func unmount(fpath string, fsys *fs.Filesystem, log *logging.Logger) {
	sbpath := path.Join(fsys.Root(), fpath)
	if _, err := os.Stat(sbpath); err == nil {
		//log.Notice("Removing file `%s`.", fpath)
		if err := fsys.UnbindPath(fpath); err != nil {
			log.Error("%v", err)
			os.Exit(1)
		}
	} else {
		log.Warning("%v", err)
	}
}

func createLogger() *logging.Logger {
	l := logging.MustGetLogger("oz-init")
	be := logging.NewLogBackend(os.Stdout, "", 0)
	f := logging.MustStringFormatter("%{level:.1s} %{message}")
	fbe := logging.NewBackendFormatter(be, f)
	logging.SetBackend(fbe)
	return l
}

func loadConfig() (*oz.Config, error) {
	config, err := oz.LoadConfig(oz.DefaultConfigPath)
	if err != nil {
		if os.IsNotExist(err) {
			config = oz.NewDefaultConfig()
		} else {
			return nil, err
		}
	}

	return config, nil
}<|MERGE_RESOLUTION|>--- conflicted
+++ resolved
@@ -1,9 +1,5 @@
 // +build linux,!gccgo
 package mount
-<<<<<<< HEAD
-=======
-
->>>>>>> 2a105000
 // extern int enter_mount_namespace(void);
 /*
 #include <stdlib.h>
@@ -48,7 +44,6 @@
 		log.Error("Could not load configuration: %s (%+v)", oz.DefaultConfigPath, err)
 		os.Exit(1)
 	}
-	
 	fsys := fs.NewFilesystem(config, log)
 	homedir :=  os.Getenv("_OZ_HOMEDIR")
 	if homedir == "" {
