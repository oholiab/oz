--- conflicted
+++ resolved
@@ -16,11 +16,6 @@
 , "whitelist": [
 	{"path":"${HOME}/.pond"}
 	, {"path":"/opt/usr/share/gopkgs/pond"}
-<<<<<<< HEAD
-	, {"path":"/var/lib/oz/cells.d/pond.json"}
-	, {"path":"/var/lib/oz/cells.d/generic-blacklist.seccomp"}
-=======
->>>>>>> 6f0a1ea9
 ]
 , "blacklist": [
 ]
@@ -31,13 +26,6 @@
 	, {"name":"TOR_SOCKS_PORT"}
 ]
 , "seccomp": {
-<<<<<<< HEAD
-        "mode":"blacklist"
-        , "enforce": true
-        , "seccomp_whitelist":""
-        , "seccomp_blacklist":"/var/lib/oz/cells.d/generic-blacklist.seccomp"}
-=======
 	"mode":"blacklist"
 	, "enforce": true
->>>>>>> 6f0a1ea9
 }