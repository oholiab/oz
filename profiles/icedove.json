--- conflicted
+++ resolved
@@ -22,11 +22,6 @@
 
 	, {"path":"${HOME}/.config/gtk-3.0"}
 	, {"path":"${HOME}/.config/gtk-2.0"}
-<<<<<<< HEAD
-	, {"path":"/var/lib/oz/cells.d/icedove.json"}
-	, {"path":"/var/lib/oz/cells.d/generic-blacklist.seccomp"}
-=======
->>>>>>> 6f0a1ea9
 ]
 , "_blacklist": [
 ]
@@ -36,13 +31,6 @@
 	, {"name":"GNOME_KEYRING_PID", "value":"1"}
 ]
 , "seccomp": {
-<<<<<<< HEAD
-        "mode":"blacklist"
-        , "enforce": true
-        , "seccomp_whitelist":""
-        , "seccomp_blacklist":"/var/lib/oz/cells.d/generic-blacklist.seccomp"}
-=======
 	"mode":"blacklist"
 	, "enforce": true
->>>>>>> 6f0a1ea9
 }