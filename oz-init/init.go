--- conflicted
+++ resolved
@@ -269,13 +269,10 @@
 	if st.profile.Seccomp.Mode == oz.PROFILE_SECCOMP_WHITELIST {
 		st.log.Notice("Enabling seccomp whitelist for: %s", cpath)
 		cmdArgs = append([]string{"-w", cpath}, cmdArgs...)
-<<<<<<< HEAD
 		cpath = path.Join(st.config.PrefixPath, "bin", "oz-seccomp")
 	} else if st.profile.Seccomp.Mode == oz.PROFILE_SECCOMP_BLACKLIST {
 		st.log.Notice("Enabling seccomp blacklist for: %s", cpath)
 		cmdArgs = append([]string{"-b", cpath}, cmdArgs...)
-=======
->>>>>>> 77207910
 		cpath = path.Join(st.config.PrefixPath, "bin", "oz-seccomp")
 	}
 	cmd := exec.Command(cpath)
