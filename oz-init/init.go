package ozinit

import (
	"bufio"
	"bytes"
	"encoding/json"
	"fmt"
	"io"
	"io/ioutil"
	"net"
	"os"
	"os/exec"
	"os/signal"
	"os/user"
	"path"
	"path/filepath"
	"regexp"
	"strconv"
	"strings"
	"sync"
	"syscall"
	//"time"

	"github.com/subgraph/oz"
	"github.com/subgraph/oz/fs"
	"github.com/subgraph/oz/ipc"
	"github.com/subgraph/oz/network"
	"github.com/subgraph/oz/xpra"

	"github.com/kr/pty"
	"github.com/op/go-logging"
)

type procState struct {
	cmd   *exec.Cmd
	track bool
}

type initState struct {
	log               *logging.Logger
	profile           *oz.Profile
	config            *oz.Config
	sockaddr          string
	launchEnv         []string
	lock              sync.Mutex
	children          map[int]procState
	uid               uint32
	gid               uint32
	gids              map[string]uint32
	user              *user.User
	display           int
	fs                *fs.Filesystem
	ipcServer         *ipc.MsgServer
	xpra              *xpra.Xpra
	xpraReady         sync.WaitGroup
	dbusUuid          string
	shutdownRequested bool
	ephemeral         bool
}

type InitData struct {
	Profile   oz.Profile
	Config    oz.Config
	Sockaddr  string
	LaunchEnv []string
	Uid       uint32
	Gid       uint32
	Gids      map[string]uint32
	User      user.User
	Display   int
	Ephemeral bool
}

const (
	DBUS_VAR_REGEXP = "[A-Za-z_]+=[a-zA-Z_:-@]+=/tmp/.+"
)

var dbusValidVar = regexp.MustCompile(DBUS_VAR_REGEXP)

// By convention oz-init writes log messages to stderr with a single character
// prefix indicating the logging level.  These messages are read one line at a time
// over a pipe by oz-daemon and translated into appropriate log events.
func createLogger() *logging.Logger {
	l := logging.MustGetLogger("oz-init")
	be := logging.NewLogBackend(os.Stderr, "", 0)
	f := logging.MustStringFormatter("%{level:.1s} %{message}")
	fbe := logging.NewBackendFormatter(be, f)
	logging.SetBackend(fbe)
	return l
}

func Main() {
	parseArgs().waitForParentReady().runInit()
}

func parseArgs() *initState {
	log := createLogger()

	if os.Getuid() != 0 {
		log.Error("oz-init must run as root\n")
		os.Exit(1)
	}

	if os.Getpid() != 1 {
		log.Error("oz-init must be launched in new pid namespace.")
		os.Exit(1)
	}

	initData := new(InitData)
	if err := json.NewDecoder(os.Stdin).Decode(&initData); err != nil {
		log.Error("unable to decode init data: %v", err)
		os.Exit(1)
	}
	log.Debug("Init state: %+v", initData)

	if (initData.User.Uid != strconv.Itoa(int(initData.Uid))) || (initData.Uid == 0) {
		log.Error("invalid uid or user passed to init.")
		os.Exit(1)
	}

	env := []string{}
	env = append(env, initData.LaunchEnv...)
	env = append(env, "PATH=/usr/bin:/bin")

	if initData.Profile.XServer.Enabled {
		env = append(env, "DISPLAY=:"+strconv.Itoa(initData.Display))
	}

	return &initState{
		log:       log,
		config:    &initData.Config,
		sockaddr:  initData.Sockaddr,
		launchEnv: env,
		profile:   &initData.Profile,
		children:  make(map[int]procState),
		uid:       initData.Uid,
		gid:       initData.Gid,
		gids:      initData.Gids,
		user:      &initData.User,
		display:   initData.Display,
		fs:        fs.NewFilesystem(&initData.Config, log, &initData.User, &initData.Profile),
		ephemeral: initData.Ephemeral,
	}
}

func (st *initState) waitForParentReady() *initState {
	// Signal the daemon we are ready
	os.Stderr.WriteString("WAITING\n")

	c := make(chan os.Signal)
	signal.Notify(c, syscall.SIGUSR1)

	sig := <-c
	st.log.Info("Received SIGUSR1 from parent (%v), ready to init.", sig)
	signal.Stop(c)

	return st
}

func (st *initState) runInit() {
	st.log.Info("Starting oz-init for profile: %s", st.profile.Name)
	sigs := make(chan os.Signal)
	signal.Notify(sigs, syscall.SIGTERM, os.Interrupt)

	s, err := ipc.NewServer(st.sockaddr, messageFactory, st.log,
		handlePing,
		st.handleRunProgram,
		st.handleRunShell,
		st.handleSetupForwarder,
	)
	if err != nil {
		st.log.Error("NewServer failed: %v", err)
		os.Exit(1)
	}

	if err := os.Chown(st.sockaddr, int(st.uid), int(st.gid)); err != nil {
		st.log.Warning("Failed to chown oz-init control socket: %v", err)
	}

	wlExtras := []oz.WhitelistItem{}
	blExtras := []oz.BlacklistItem{}
	//wlExtras = append(wlExtras, oz.WhitelistItem{Path: path.Join(st.config.EtcPrefix, "mimeapps.list"), Target: "${HOME}/.config/mimeapps.list", ReadOnly: true})
	//wlExtras = append(wlExtras, oz.WhitelistItem{Path: path.Join(st.config.EtcPrefix, "mimeapps.list"), Target: "/etc/gnome/defaults.list", Force: true, ReadOnly: true})
	//blExtras = append(blExtras, oz.BlacklistItem{Path: "/etc/shadow"})
	//blExtras = append(blExtras, oz.BlacklistItem{Path: "/etc/shadow-"})

	if st.profile.XServer.AudioMode == oz.PROFILE_AUDIO_PULSE {
		wlExtras = append(wlExtras, oz.WhitelistItem{Path: "/run/user/${UID}/pulse/native", Ignore: true})
		wlExtras = append(wlExtras, oz.WhitelistItem{Path: "${HOME}/.config/pulse/cookie", Ignore: true, ReadOnly: true})
		wlExtras = append(wlExtras, oz.WhitelistItem{Path: "/dev/shm/pulse-shm-*", Ignore: true})
	}

	if st.ephemeral {
		for i := len(st.profile.SharedFolders) - 1; i >= 0; i-- {
			sf := st.profile.SharedFolders[i]
			if strings.HasPrefix(sf, "${HOME}") || strings.HasPrefix(sf, "${XDG_") {
				st.profile.SharedFolders = append(st.profile.SharedFolders[:i], st.profile.SharedFolders[i+1:]...)
			}
		}
	}
	if len(st.profile.SharedFolders) > 0 {
		wlExtras = st.addSharedFolders(wlExtras)
	}

	if err := st.setupFilesystem(wlExtras, blExtras); err != nil {
		st.log.Error("Failed to setup filesytem: %v", err)
		os.Exit(1)
	}

	if st.user != nil && st.user.HomeDir != "" {
		st.launchEnv = append(st.launchEnv, "HOME="+st.user.HomeDir)
	}

	if st.profile.Networking.Nettype != network.TYPE_HOST ||
		st.profile.Networking.Nettype != network.TYPE_NONE {
		err := network.NetSetup()
		if err != nil {
			st.log.Error("Unable to setup networking: %+v", err)
			os.Exit(1)
		}
	}
	network.NetPrint(st.log)

	if syscall.Sethostname([]byte(st.profile.Name)) != nil {
		st.log.Error("Failed to set hostname to (%s)", st.profile.Name)
		os.Exit(1)
	}
	if syscall.Setdomainname([]byte("local")) != nil {
		st.log.Error("Failed to set domainname")
	}
	st.log.Info("Hostname set to (%s.local)", st.profile.Name)

	if err := st.setupDbus(); err != nil {
		st.log.Error("Unable to setup dbus: %v", err)
		os.Exit(1)
	}

	st.setupEtcFiles()

	oz.ReapChildProcs(st.log, st.handleChildExit)

	if st.profile.XServer.Enabled {
		st.xpraReady.Add(1)
		st.startXpraServer()
		st.xpraReady.Wait()
		st.log.Info("XPRA started")
	}

	if st.needsDbus() {
		if err := st.getDbusSession(); err != nil {
			st.log.Error("Unable to get dbus session information: %v", err)
			os.Exit(1)
		}
	}

	fsbx := path.Join("/tmp", "oz-sandbox")
	err = ioutil.WriteFile(fsbx, []byte(st.profile.Name), 0644)

	// Signal the daemon we are ready
	os.Stderr.WriteString("OK\n")

	go st.processSignals(sigs, s)

	st.ipcServer = s

	if err := s.Run(); err != nil {
		st.log.Warning("MsgServer.Run() return err: %v", err)
	}
	st.log.Info("oz-init exiting...")
}

func (st *initState) addSharedFolders(wlExtras []oz.WhitelistItem) []oz.WhitelistItem {
	for _, sf := range st.profile.SharedFolders {
		spath, err := fs.ResolvePathNoGlob(sf, -1, st.user, st.fs.GetXDGDirs(), st.profile)
		if err != nil {
			st.log.Warning("Failed to resolve path for symliunk: " + sf)
			continue
		}
		if strings.HasPrefix(spath, st.user.HomeDir) {
			spath = strings.Replace(spath, st.user.HomeDir, "", 1)
		}
		dname := strings.Replace(spath, "/", "-", -1)
		if strings.HasPrefix(dname, "-") {
			dname = strings.Replace(dname, "-", "", 1)
		}
		wlExtras = append(wlExtras, oz.WhitelistItem{
			Path:      path.Join("${HOME}/OZ", strings.Title(st.profile.Name), dname),
			Target:    path.Join("${HOME}/.shared/", dname),
			Symlink:   path.Join("${HOME}", spath),
			CanCreate: true})
	}
	return wlExtras
}

const hostsfile = `127.0.0.1	localhost
127.0.1.1	%HOSTNAME% %HOSTNAME%.%DOMAINNAME%
::1     localhost ip6-localhost ip6-loopback
ff02::1 ip6-allnodes
ff02::2 ip6-allrouters
%ADDITIONAL%`

const domainname = "local"

func (st *initState) setupEtcFiles() {
	phosts := st.profile.Networking.Hosts
	if len(phosts) > 0 {
		phosts = "\n\n" + phosts
	}
	hosts := hostsfile
	hosts = strings.Replace(hosts, "%HOSTNAME%", st.profile.Name, -1)
	hosts = strings.Replace(hosts, "%DOMAINNAME%", domainname, -1)
	hosts = strings.Replace(hosts, "\n%ADDITIONAL%", phosts, -1)
	etcfiles := map[string]string{
		"hostname":   st.profile.Name,
		"domainname": domainname,
		"hosts":      hosts,
		"machine-id": st.dbusUuid,
		"fstab":      "# This fstab file is empty",
	}
	for fpath, fcontents := range etcfiles {
		fpath = path.Join("/etc", fpath)
		if err := ioutil.WriteFile(fpath, []byte(fcontents+"\n"), 0644); err != nil {
			st.log.Warning("Unable to setup etc file item: %v", err)
		}
	}
}

func (st *initState) needsDbus() bool {
	return (st.profile.XServer.AudioMode == oz.PROFILE_AUDIO_FULL ||
		st.profile.XServer.AudioMode == oz.PROFILE_AUDIO_SPEAKER ||
		st.profile.XServer.EnableNotifications == true)
}

func (st *initState) setupDbus() error {
	exec.Command("/usr/bin/dbus-uuidgen", "--ensure").Run()
	buuid, err := exec.Command("/usr/bin/dbus-uuidgen", "--get").CombinedOutput()
	if err != nil || string(buuid) == "" {
		return fmt.Errorf("dbus-uuidgen failed: %v %v", err, string(buuid))
	}
	st.dbusUuid = strings.TrimSpace(string(bytes.Trim(buuid, "\x00")))
	st.log.Debug("dbus-uuid: %s", st.dbusUuid)
	return nil
}

func (st *initState) getDbusSession() error {
	args := []string{
		"--autolaunch",
		st.dbusUuid,
		"--sh-syntax",
		"--close-stderr",
	}
	dcmd := exec.Command("/usr/bin/dbus-launch", args...)
	dcmd.Env = append([]string{}, st.launchEnv...)
	//st.log.Debug("%s /usr/bin/dbus-launch %s", strings.Join(dcmd.Env, " "), strings.Join(args, " "))
	dcmd.SysProcAttr = &syscall.SysProcAttr{}
	dcmd.SysProcAttr.Credential = &syscall.Credential{
		Uid: st.uid,
		Gid: st.gid,
	}

	benvs, err := dcmd.Output()
	if err != nil && len(benvs) <= 1 {
		return fmt.Errorf("dbus-launch failed: %v %v", err, string(benvs))
	}
	benvs = bytes.Trim(benvs, "\x00")
	senvs := strings.TrimSpace(string(benvs))
	senvs = strings.Replace(senvs, "export ", "", -1)
	senvs = strings.Replace(senvs, ";", "", -1)
	senvs = strings.Replace(senvs, "'", "", -1)
	dbusenv := ""
	for _, line := range strings.Split(senvs, "\n") {
		if dbusValidVar.MatchString(line) {
			dbusenv = line
			break
		}
	}
	if dbusenv != "" {
		st.launchEnv = append(st.launchEnv, dbusenv)
		vv := strings.Split(dbusenv, "=")
		os.Setenv(vv[0], strings.Join(vv[1:], "="))
	}
	return nil
}

func (st *initState) startXpraServer() {
	if st.user == nil {
		st.log.Warning("Cannot start xpra server because no user is set")
		return
	}
	workdir := path.Join(st.user.HomeDir, ".Xoz", st.profile.Name)
	st.log.Info("xpra work dir is %s", workdir)
	spath := path.Join(st.config.PrefixPath, "bin", "oz-seccomp")
	xpra := xpra.NewServer(&st.profile.XServer, uint64(st.display), spath, workdir)
	//st.log.Debug("%s %s", strings.Join(xpra.Process.Env, " "), strings.Join(xpra.Process.Args, " "))
	if xpra == nil {
		st.log.Error("Error creating xpra server command")
		os.Exit(1)
	}
	p, err := xpra.Process.StderrPipe()
	if err != nil {
		st.log.Error("Error creating stderr pipe for xpra output: %v", err)
		os.Exit(1)
	}
	go st.readXpraOutput(p)
	xpra.Process.Env = []string{
		"HOME=" + st.user.HomeDir,
	}
	xpra.Process.Env = setEnvironOverrides(xpra.Process.Env)

	groups := append([]uint32{}, st.gid)
	if gid, gexists := st.gids["video"]; gexists {
		groups = append(groups, gid)
	}
	if st.profile.XServer.AudioMode != oz.PROFILE_AUDIO_NONE {
		if gid, gexists := st.gids["audio"]; gexists {
			groups = append(groups, gid)
		}
	}

	xpra.Process.SysProcAttr = &syscall.SysProcAttr{}
	xpra.Process.SysProcAttr.Credential = &syscall.Credential{
		Uid:    st.uid,
		Gid:    st.gid,
		Groups: groups,
	}
	st.log.Info("Starting xpra server")
	if err := xpra.Process.Start(); err != nil {
		st.log.Warning("Failed to start xpra server: %v", err)
		st.xpraReady.Done()
	}
	st.xpra = xpra
}

func (st *initState) readXpraOutput(r io.ReadCloser) {
	sc := bufio.NewScanner(r)
	seenReady := false
	for sc.Scan() {
		line := sc.Text()
		if len(line) > 0 {
			//if strings.Contains(line, "_OZ_XXSTARTEDXX") &&
			//	strings.Contains(line, "has terminated") && !seenReady {
			if strings.Contains(line, "xpra is ready.") && !seenReady {
				seenReady = true
				st.xpraReady.Done()
				if !st.config.LogXpra {
					r.Close()
					return
				}
			}
			if st.config.LogXpra {
				st.log.Debug("(xpra-server) %s", line)
			}
		}
	}
}

func (st *initState) launchApplication(cpath, pwd string, cmdArgs []string) (*exec.Cmd, error) {
	if cpath == "" {
		cpath = st.profile.Path
	}
	if st.config.DivertSuffix != "" {
		cpath += "." + st.config.DivertSuffix
	}
	if st.config.DivertPath {
		cpath = path.Join(path.Dir(cpath)+"-oz", path.Base(cpath))
	}
	if st.profile.RejectUserArgs == true {
		st.log.Notice("RejectUserArgs true, discarding user supplied command arguments: %v", cmdArgs)
		cmdArgs = []string{}
	}
	if len(st.profile.DefaultParams) > 0 {
		cmdArgs = append(st.profile.DefaultParams, cmdArgs...)
	}

	switch st.profile.Seccomp.Mode {
	case oz.PROFILE_SECCOMP_TRAIN:
		st.log.Notice("Enabling seccomp training mode for : %s", cpath)
		spath := path.Join(st.config.PrefixPath, "bin", "oz-seccomp")
		cmdArgs = append([]string{spath, "-mode=whitelist", cpath}, cmdArgs...)
		cpath = path.Join(st.config.PrefixPath, "bin", "oz-seccomp-tracer")
	case oz.PROFILE_SECCOMP_WHITELIST:
		st.log.Notice("Enabling seccomp whitelist for: %s", cpath)
		if st.profile.Seccomp.Enforce == false {
			spath := path.Join(st.config.PrefixPath, "bin", "oz-seccomp")
			cmdArgs = append([]string{spath, "-mode=whitelist", cpath}, cmdArgs...)
			cpath = path.Join(st.config.PrefixPath, "bin", "oz-seccomp-tracer")
		} else {
			cmdArgs = append([]string{"-mode=whitelist", cpath}, cmdArgs...)
			cpath = path.Join(st.config.PrefixPath, "bin", "oz-seccomp")
		}
	case oz.PROFILE_SECCOMP_BLACKLIST:
		st.log.Notice("Enabling seccomp blacklist for: %s", cpath)
		if st.profile.Seccomp.Enforce == false {
			spath := path.Join(st.config.PrefixPath, "bin", "oz-seccomp")
			cmdArgs = append([]string{spath, "-mode=blacklist", cpath}, cmdArgs...)
			cpath = path.Join(st.config.PrefixPath, "bin", "oz-seccomp-tracer")
		} else {
			cmdArgs = append([]string{"-mode=blacklist", cpath}, cmdArgs...)
			cpath = path.Join(st.config.PrefixPath, "bin", "oz-seccomp")
		}
	}

	cmd := exec.Command(cpath)
	stdout, err := cmd.StdoutPipe()
	if err != nil {
		st.log.Warning("Failed to create stdout pipe: %v", err)
		return nil, err
	}
	stderr, err := cmd.StderrPipe()
	if err != nil {
		st.log.Warning("Failed to create stderr pipe: %v", err)
		return nil, err
	}
	groups := append([]uint32{}, st.gid)
	for _, gid := range st.gids {
		groups = append(groups, gid)
	}
	cmd.SysProcAttr = &syscall.SysProcAttr{}
	cmd.SysProcAttr.Credential = &syscall.Credential{
		Uid:    st.uid,
		Gid:    st.gid,
		Groups: groups,
	}
	cmd.Env = setEnvironOverrides(cmd.Env)
	cmd.Env = append(cmd.Env, st.launchEnv...)

	if st.profile.Seccomp.Mode == oz.PROFILE_SECCOMP_WHITELIST ||
		st.profile.Seccomp.Mode == oz.PROFILE_SECCOMP_BLACKLIST || st.profile.Seccomp.Mode == oz.PROFILE_SECCOMP_TRAIN {
		pi, err := cmd.StdinPipe()
		if err != nil {
			return nil, fmt.Errorf("error creating stdin pipe for seccomp process: %v", err)
		}
		jdata, err := json.Marshal(st.profile)
		if err != nil {
			return nil, fmt.Errorf("Unable to marshal seccomp state: %+v", err)
		}
		io.Copy(pi, bytes.NewBuffer(jdata))
		pi.Close()
	}

	cmd.Args = append(cmd.Args, cmdArgs...)

	if pwd == "" {
		pwd = st.user.HomeDir
	}
	if _, err := os.Stat(pwd); err == nil {
		cmd.Dir = pwd
	}

	if err := cmd.Start(); err != nil {
		st.log.Warning("Failed to start application (%s): %v", st.profile.Path, err)
		return nil, err
	}
	st.addChildProcess(cmd, true)

	logPrefix := ""
	var logFile *os.File = nil

	if st.profile.LogDir != "" {
		fName := st.profile.Name + ".output.log"
		logPath := path.Join(st.profile.LogDir, fName)
		st.log.Notice("Attempting to open process output log at: %s", logPath)

		fi, err := os.Stat(logPath)

		if err == nil {
			fUid := fi.Sys().(*syscall.Stat_t).Uid
			fGid := fi.Sys().(*syscall.Stat_t).Gid

			if fUid != st.uid || fGid != st.gid {
				st.log.Notice("Process output log file exists and was owned by somebody else; aborting logging.")
			} else {
				logFile, err = os.OpenFile(logPath, os.O_WRONLY|os.O_APPEND, 0600)

				if err != nil {
					st.log.Notice("Attempt to open process output logging file resulted in error: %v", err)
					logFile = nil
				}
			}
		} else {
			logFile, err = os.OpenFile(logPath, os.O_WRONLY|os.O_CREATE|os.O_EXCL|os.O_APPEND, 0600)

			if err != nil {
				st.log.Notice("Attempt to open process output logging file resulted in error: %v", err)
				logFile = nil
			} else {
				err = logFile.Chown(int(st.uid), int(st.gid))

				if err != nil {
					st.log.Notice("Warning: could not set process output logging file permissions to %v:%v: %v", st.uid, st.gid, err)
				}

			}

		}

		logPrefix += "[" + strconv.Itoa(cmd.Process.Pid) + "]"
	}

	go st.readApplicationOutput(stdout, "stdout", logFile, logPrefix)
	go st.readApplicationOutput(stderr, "stderr", logFile, logPrefix)

	return cmd, nil
}

<<<<<<< HEAD
func setEnvironOverrides(env []string) []string {
	for _, evar := range os.Environ() {
		if strings.HasPrefix(evar, "OZ_") {
			env = append(env, evar)
		}
	}
	return env
}

func (st *initState) readApplicationOutput(r io.ReadCloser, label string) {
=======
func (st *initState) readApplicationOutput(r io.ReadCloser, label string, log_file *os.File, log_prefix string) {
>>>>>>> 519394db
	sc := bufio.NewScanner(r)
	defer log_file.Close()
	for sc.Scan() {
		line := sc.Text()
		st.log.Debug("(%s) %s", label, line)

		if log_file != nil {
			nLine := log_prefix + ":" + label + " " + line + "\n"
			log_file.Write([]byte(nLine))
		}

	}

}

func loadProfile(dir, name string) (*oz.Profile, error) {
	ps, err := oz.LoadProfiles(dir)
	if err != nil {
		return nil, err
	}
	for _, p := range ps {
		if name == p.Name {
			return p, nil
		}
	}
	return nil, fmt.Errorf("no profile named '%s'", name)
}

func handlePing(ping *PingMsg, msg *ipc.Message) error {
	return msg.Respond(&PingMsg{Data: ping.Data})
}

func (st *initState) handleSetupForwarder(rp *ForwarderSuccessMsg, msg *ipc.Message) error {
	st.log.Info("Setting up forwarder to: %s", rp.Addr)
	if len(msg.Fds) == 0 {
		return fmt.Errorf("SetupForwarder message received, but no file descriptor included")
	}
	go func() {
		f := os.NewFile(uintptr(msg.Fds[0]), "")
		l, err := net.FileListener(f)
		if err != nil {
			st.log.Warning(err.Error())
			return
		}
		for {
			conn, err := l.Accept()
			if err != nil {
				st.log.Error(err.Error())
			}
			st.log.Info("Forwarder to accepted incoming client.", rp.Addr)
			go proxyForwarder(&conn, rp.Proto, rp.Addr)
		}
	}()
	err := msg.Respond(&OkMsg{})
	return err
}

func proxyForwarder(conn *net.Conn, proto string, rAddr string) error {
	rConn, err := net.Dial(proto, rAddr)
	if err != nil {
		return fmt.Errorf("Socket: %+v.\n", err)
	}

	var wg sync.WaitGroup
	wg.Add(2)

	copyLoop := func(dst, src net.Conn) {
		defer wg.Done()
		defer dst.Close()
		io.Copy(dst, src)
	}

	go copyLoop(*conn, rConn)
	go copyLoop(rConn, *conn)

	return nil
}

func (st *initState) handleRunProgram(rp *RunProgramMsg, msg *ipc.Message) error {
	st.log.Info("Run program message received: %+v", rp)
	_, err := st.launchApplication(rp.Path, rp.Pwd, rp.Args)
	if err != nil {
		err := msg.Respond(&ErrorMsg{Msg: err.Error()})
		return err
	} else {
		err := msg.Respond(&OkMsg{})
		return err
	}
}

func (st *initState) handleRunShell(rs *RunShellMsg, msg *ipc.Message) error {
	if msg.Ucred == nil {
		return msg.Respond(&ErrorMsg{"No credentials received for RunShell command"})
	}
	if (msg.Ucred.Uid == 0 || msg.Ucred.Gid == 0) && st.config.AllowRootShell != true {
		return msg.Respond(&ErrorMsg{"Cannot open shell because allowRootShell is disabled"})
	}
	groups := append([]uint32{}, st.gid)
	if msg.Ucred.Uid != 0 && msg.Ucred.Gid != 0 {
		for _, gid := range st.gids {
			groups = append(groups, gid)
		}
	}
	st.log.Info("Starting shell with uid = %d, gid = %d", msg.Ucred.Uid, msg.Ucred.Gid)
	cmd := exec.Command(st.config.ShellPath, "-i")
	cmd.SysProcAttr = &syscall.SysProcAttr{}
	cmd.SysProcAttr.Credential = &syscall.Credential{
		Uid:    msg.Ucred.Uid,
		Gid:    msg.Ucred.Gid,
		Groups: groups,
	}
	cmd.Env = append(cmd.Env, st.launchEnv...)
	if rs.Term != "" {
		cmd.Env = append(cmd.Env, "TERM="+rs.Term)
	}
	if msg.Ucred.Uid != 0 && msg.Ucred.Gid != 0 {
		if st.user != nil && st.user.HomeDir != "" {
			cmd.Dir = st.user.HomeDir
		}
	}
	cmd.Env = append(cmd.Env, fmt.Sprintf("PS1=[%s] $ ", st.profile.Name))
	st.log.Info("Executing shell...")
	f, err := ptyStart(cmd)
	defer f.Close()
	if err != nil {
		return msg.Respond(&ErrorMsg{err.Error()})
	}
	st.addChildProcess(cmd, false)
	err = msg.Respond(&OkMsg{}, int(f.Fd()))
	return err
}

func ptyStart(c *exec.Cmd) (ptty *os.File, err error) {
	ptty, tty, err := pty.Open()
	if err != nil {
		return nil, err
	}
	defer tty.Close()
	c.Stdin = tty
	c.Stdout = tty
	c.Stderr = tty
	if c.SysProcAttr == nil {
		c.SysProcAttr = &syscall.SysProcAttr{}
	}
	c.SysProcAttr.Setctty = true
	c.SysProcAttr.Setsid = true
	if err := c.Start(); err != nil {
		ptty.Close()
		return nil, err
	}
	return ptty, nil
}

func (st *initState) addChildProcess(cmd *exec.Cmd, track bool) {
	st.lock.Lock()
	defer st.lock.Unlock()
	st.children[cmd.Process.Pid] = procState{cmd: cmd, track: track}
}

func (st *initState) removeChildProcess(pid int) bool {
	st.lock.Lock()
	defer st.lock.Unlock()
	if _, ok := st.children[pid]; ok {
		delete(st.children, pid)
		return true
	}
	return false
}

func (st *initState) handleChildExit(pid int, wstatus syscall.WaitStatus) {
	st.log.Debug("Child process pid=%d exited from init with status %d", pid, wstatus.ExitStatus())
	track := st.children[pid].track
	st.removeChildProcess(pid)

	for _, proc := range st.children {
		if proc.track {
			return
		}
	}

	if len(st.profile.Watchdog) > 0 {
		//if st.getProcessExists(st.profile.Watchdog) {
		//	return
		//} else {
		//	var ww sync.WaitGroup
		//	ww.Add(1)
		//	time.AfterFunc(time.Second*5, func() {
		//		ww.Done()
		//		st.log.Info("Watchdog timeout expired")
		//	})
		//	ww.Wait()
		track = !st.getProcessExists(st.profile.Watchdog)
		//}
	}
	if track == true && st.profile.AutoShutdown == oz.PROFILE_SHUTDOWN_YES {
		st.log.Info("Shutting down sandbox after child exit.")
		st.shutdown()
	}
}

func (st *initState) getProcessExists(pnames []string) bool {
	paths, _ := filepath.Glob("/proc/[0-9]*/cmdline")
	for _, path := range paths {
		pr, err := ioutil.ReadFile(path)
		if err != nil {
			continue
		}
		prs := []byte{}
		for _, prb := range pr {
			if prb == 0x00 {
				break
			}
			prs = append(prs, prb)
		}
		cmdb := filepath.Base(string(prs))
		if cmdb == "." {
			continue
		}
		for _, pname := range pnames {
			if pname == cmdb {
				return true
			}
		}
	}
	return false
}

func (st *initState) processSignals(c <-chan os.Signal, s *ipc.MsgServer) {
	for {
		sig := <-c
		st.log.Info("Received signal (%v)", sig)
		st.shutdown()
	}
}

func (st *initState) shutdown() {
	if st.shutdownRequested {
		return
	}
	st.shutdownRequested = true
	for _, c := range st.childrenVector() {
		c.cmd.Process.Signal(os.Interrupt)
	}

	st.shutdownXpra()

	if st.ipcServer != nil {
		st.ipcServer.Close()
	}
}

func (st *initState) shutdownXpra() {
	if st.xpra == nil {
		return
	}
	creds := &syscall.Credential{
		Uid: uint32(st.uid),
		Gid: uint32(st.gid),
	}
	out, err := st.xpra.Stop(creds)
	if err != nil {
		st.log.Warning("Error running xpra stop: %v", err)
		return
	}

	for _, line := range strings.Split(string(out), "\n") {
		if len(line) > 0 {
			st.log.Debug("(xpra stop) %s", line)
		}
	}
}

func (st *initState) childrenVector() []procState {
	st.lock.Lock()
	defer st.lock.Unlock()
	cs := make([]procState, 0, len(st.children))
	for _, v := range st.children {
		cs = append(cs, v)
	}
	return cs
}

func (st *initState) setupFilesystem(extra_whitelist []oz.WhitelistItem, extra_blacklist []oz.BlacklistItem) error {

	//	fs := fs.NewFilesystem(st.config, st.log)

	if err := setupRootfs(st.fs, st.user, st.uid, st.gid, st.display, st.config.UseFullDev, st.log, st.config.EtcIncludes); err != nil {
		return err
	}

	if st.ephemeral {
		for i := len(st.profile.Whitelist) - 1; i >= 0; i-- {
			wl := st.profile.Whitelist[i]
			if wl.Path == "" {
				continue
			}
			if whitelistItemIsEphemeral(wl) {
				st.profile.Whitelist = append(st.profile.Whitelist[:i], st.profile.Whitelist[i+1:]...)
			}
		}
	}

	if err := st.bindWhitelist(st.fs, extra_whitelist); err != nil {
		return err
	}

	if err := st.bindWhitelist(st.fs, st.profile.Whitelist); err != nil {
		return err
	}

	if err := st.createBindSymlinks(st.fs, append(st.profile.Whitelist, extra_whitelist...)); err != nil {
		return err
	}

	if err := st.applyBlacklist(st.fs, extra_blacklist); err != nil {
		return err
	}

	if err := st.applyBlacklist(st.fs, st.profile.Blacklist); err != nil {
		return err
	}

	if st.profile.XServer.Enabled {
		xprapath, err := xpra.CreateDir(st.user, st.profile.Name)
		if err != nil {
			return err
		}
		if err := st.fs.BindPath(xprapath, 0, st.display); err != nil {
			return err
		}
	}

	if err := st.fs.Chroot(); err != nil {
		return err
	}

	mo := &mountOps{}
	if st.config.UseFullDev {
		mo.add(st.fs.MountFullDev, st.fs.MountShm)
	}
	mo.add( /*st.fs.MountTmp, */ st.fs.MountPts)
	if st.profile.NoSysProc != true {
		mo.add(st.fs.MountProc, st.fs.MountSys)
	}
	return mo.run()
}

func (st *initState) createBindSymlinks(fsys *fs.Filesystem, wlist []oz.WhitelistItem) error {
	for _, wl := range wlist {
		if wl.Symlink == "" {
			continue
		}
		symlink, err := fs.ResolvePathNoGlob(wl.Symlink, -1, st.user, fsys.GetXDGDirs(), st.profile)
		if err != nil {
			return err
		}
		dest := wl.Target
		ppath, err := fs.ResolvePathNoGlob(wl.Path, -1, st.user, fsys.GetXDGDirs(), st.profile)
		if err != nil {
			return err
		}
		if wl.Target == "" {
			dest = ppath
		} else {
			dest, err = fs.ResolvePathNoGlob(wl.Target, -1, st.user, fsys.GetXDGDirs(), st.profile)
			if err != nil {
				return err
			}
		}

		spath, err := st.fs.CreateSymlink(dest, symlink)
		if err != nil {
			return err
		}
		if err = os.Lchown(spath, int(st.uid), int(st.gid)); err != nil {
			st.log.Warning("Failed to chown symbolic link: %v", err)
		}
	}
	return nil
}

func (st *initState) bindWhitelist(fsys *fs.Filesystem, wlist []oz.WhitelistItem) error {
	if wlist == nil {
		return nil
	}
	for _, wl := range wlist {
		flags := 0
		if wl.CanCreate {
			flags |= fs.BindCanCreate
		}
		if wl.Ignore {
			flags |= fs.BindIgnore
		}
		if wl.ReadOnly {
			flags |= fs.BindReadOnly
		}
		if wl.AllowSetuid {
			flags |= fs.BindAllowSetuid
			flags |= fs.BindReadOnly
		}
		if wl.Force {
			flags |= fs.BindForce
		}
		if wl.NoFollow {
			flags |= fs.BindNoFollow
		}
		if wl.Path == "" {
			continue
		}
		if err := fsys.BindTo(wl.Path, wl.Target, flags, st.display); err != nil {
			return err
		}
	}
	return nil
}

func (st *initState) applyBlacklist(fsys *fs.Filesystem, blist []oz.BlacklistItem) error {
	if blist == nil {
		return nil
	}
	for _, bl := range blist {
		if bl.Path == "" {
			continue
		}
		if err := fsys.BlacklistPath(bl.Path, st.display); err != nil {
			return err
		}
	}
	return nil
}

type mountOps struct {
	ops []func() error
}

func (mo *mountOps) add(f ...func() error) {
	mo.ops = append(mo.ops, f...)
}

func (mo *mountOps) run() error {
	for _, f := range mo.ops {
		if err := f(); err != nil {
			return err
		}
	}
	return nil
}

// ProfileHasEphemerals checks is a profile whitelists any items within the home dir
func ProfileHasEphemerals(p *oz.Profile) bool {
	found := false
	for _, wl := range p.Whitelist {
		if wl.Path == "" {
			continue
		}
		found = whitelistItemIsEphemeral(wl)
		if found {
			return found
		}
	}
	for _, sf := range p.SharedFolders {
		if strings.HasPrefix(sf, "${HOME}") || strings.HasPrefix(sf, "${XDG_") {
			return found
		}
	}
	return found
}

func whitelistItemIsEphemeral(wl oz.WhitelistItem) bool {
	found := false
	if wl.Path == "" {
		return found
	}
	if wl.Target != "" {
		found = (strings.HasPrefix(wl.Target, "${HOME}") || strings.HasPrefix(wl.Target, "${XDG_"))
	} else {
		found = (strings.HasPrefix(wl.Path, "${HOME}") || strings.HasPrefix(wl.Path, "${XDG_"))
	}
	if found {
		return found
	}
	return found
}<|MERGE_RESOLUTION|>--- conflicted
+++ resolved
@@ -603,7 +603,6 @@
 	return cmd, nil
 }
 
-<<<<<<< HEAD
 func setEnvironOverrides(env []string) []string {
 	for _, evar := range os.Environ() {
 		if strings.HasPrefix(evar, "OZ_") {
@@ -614,19 +613,11 @@
 }
 
 func (st *initState) readApplicationOutput(r io.ReadCloser, label string) {
-=======
-func (st *initState) readApplicationOutput(r io.ReadCloser, label string, log_file *os.File, log_prefix string) {
->>>>>>> 519394db
 	sc := bufio.NewScanner(r)
 	defer log_file.Close()
 	for sc.Scan() {
 		line := sc.Text()
 		st.log.Debug("(%s) %s", label, line)
-
-		if log_file != nil {
-			nLine := log_prefix + ":" + label + " " + line + "\n"
-			log_file.Write([]byte(nLine))
-		}
 
 	}
 
